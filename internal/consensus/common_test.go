--- conflicted
+++ resolved
@@ -109,18 +109,10 @@
 }
 
 func (vs *validatorStub) signVote(
-<<<<<<< HEAD
+	ctx context.Context,
 	voteType tmproto.SignedMsgType,
 	chainID string,
 	blockID types.BlockID) (*types.Vote, error) {
-=======
-	ctx context.Context,
-	cfg *config.Config,
-	voteType tmproto.SignedMsgType,
-	hash []byte,
-	header types.PartSetHeader,
-) (*types.Vote, error) {
->>>>>>> 02c7dca9
 
 	pubKey, err := vs.PrivValidator.GetPubKey(ctx)
 	if err != nil {
@@ -137,11 +129,7 @@
 		BlockID:          blockID,
 	}
 	v := vote.ToProto()
-<<<<<<< HEAD
-	if err := vs.PrivValidator.SignVote(context.Background(), chainID, v); err != nil {
-=======
-	if err := vs.PrivValidator.SignVote(ctx, cfg.ChainID(), v); err != nil {
->>>>>>> 02c7dca9
+	if err := vs.PrivValidator.SignVote(ctx, chainID, v); err != nil {
 		return nil, fmt.Errorf("sign vote failed: %w", err)
 	}
 
@@ -161,21 +149,12 @@
 func signVote(
 	ctx context.Context,
 	vs *validatorStub,
-<<<<<<< HEAD
 	voteType tmproto.SignedMsgType,
 	chainID string,
 	blockID types.BlockID) *types.Vote {
 
-	v, err := vs.signVote(voteType, chainID, blockID)
-=======
-	cfg *config.Config,
-	voteType tmproto.SignedMsgType,
-	hash []byte,
-	header types.PartSetHeader,
-) *types.Vote {
-
-	v, err := vs.signVote(ctx, cfg, voteType, hash, header)
->>>>>>> 02c7dca9
+	v, err := vs.signVote(ctx, voteType, chainID, blockID)
+
 	if err != nil {
 		panic(fmt.Errorf("failed to sign vote: %v", err))
 	}
@@ -186,22 +165,14 @@
 }
 
 func signVotes(
-<<<<<<< HEAD
-=======
-	ctx context.Context,
-	cfg *config.Config,
->>>>>>> 02c7dca9
+	ctx context.Context,
 	voteType tmproto.SignedMsgType,
 	chainID string,
 	blockID types.BlockID,
 	vss ...*validatorStub) []*types.Vote {
 	votes := make([]*types.Vote, len(vss))
 	for i, vs := range vss {
-<<<<<<< HEAD
-		votes[i] = signVote(vs, voteType, chainID, blockID)
-=======
-		votes[i] = signVote(ctx, vs, cfg, voteType, hash, header)
->>>>>>> 02c7dca9
+		votes[i] = signVote(ctx, vs, voteType, chainID, blockID)
 	}
 	return votes
 }
@@ -258,11 +229,8 @@
 
 // Create proposal block from cs1 but sign it with vs.
 func decideProposal(
-<<<<<<< HEAD
+	ctx context.Context,
 	t *testing.T,
-=======
-	ctx context.Context,
->>>>>>> 02c7dca9
 	cs1 *State,
 	vs *validatorStub,
 	height int64,
@@ -282,13 +250,8 @@
 	polRound, propBlockID := validRound, types.BlockID{Hash: block.Hash(), PartSetHeader: blockParts.Header()}
 	proposal = types.NewProposal(height, round, polRound, propBlockID)
 	p := proposal.ToProto()
-<<<<<<< HEAD
-	if err := vs.SignProposal(context.Background(), chainID, p); err != nil {
+	if err := vs.SignProposal(ctx, chainID, p); err != nil {
 		t.Fatalf("error signing proposal: %s", err)
-=======
-	if err := vs.SignProposal(ctx, chainID, p); err != nil {
-		panic(err)
->>>>>>> 02c7dca9
 	}
 
 	proposal.Signature = p.Signature
@@ -303,37 +266,18 @@
 }
 
 func signAddVotes(
-<<<<<<< HEAD
-=======
-	ctx context.Context,
-	cfg *config.Config,
->>>>>>> 02c7dca9
+	ctx context.Context,
 	to *State,
 	voteType tmproto.SignedMsgType,
 	chainID string,
 	blockID types.BlockID,
 	vss ...*validatorStub,
 ) {
-<<<<<<< HEAD
-	votes := signVotes(voteType, chainID, blockID, vss...)
-	addVotes(to, votes...)
-}
-
-func validatePrevote(t *testing.T, cs *State, round int32, privVal *validatorStub, blockHash []byte) {
-	t.Helper()
-=======
-	addVotes(to, signVotes(ctx, cfg, voteType, hash, header, vss...)...)
-}
-
-func validatePrevote(
-	ctx context.Context,
-	t *testing.T,
-	cs *State,
-	round int32,
-	privVal *validatorStub,
-	blockHash []byte,
-) {
->>>>>>> 02c7dca9
+	addVotes(to, signVotes(ctx, voteType, chainID, blockID, vss...)...)
+}
+
+func validatePrevote(ctx context.Context, t *testing.T, cs *State, round int32, privVal *validatorStub, blockHash []byte) {
+	t.Helper()
 	prevotes := cs.Votes.Prevotes(round)
 	pubKey, err := privVal.GetPubKey(ctx)
 	require.NoError(t, err)
@@ -353,12 +297,8 @@
 	}
 }
 
-<<<<<<< HEAD
-func validateLastPrecommit(t *testing.T, cs *State, privVal *validatorStub, blockHash []byte) {
-	t.Helper()
-=======
 func validateLastPrecommit(ctx context.Context, t *testing.T, cs *State, privVal *validatorStub, blockHash []byte) {
->>>>>>> 02c7dca9
+	t.Helper()
 	votes := cs.LastCommit
 	pv, err := privVal.GetPubKey(ctx)
 	require.NoError(t, err)
@@ -536,18 +476,11 @@
 	return cs
 }
 
-<<<<<<< HEAD
-func loadPrivValidator(t *testing.T, config *cfg.Config) *privval.FilePV {
-	t.Helper()
-	privValidatorKeyFile := config.PrivValidator.KeyFile()
+func loadPrivValidator(t *testing.T, cfg *config.Config) *privval.FilePV {
+	t.Helper()
+	privValidatorKeyFile := cfg.PrivValidator.KeyFile()
 	ensureDir(t, filepath.Dir(privValidatorKeyFile), 0700)
-	privValidatorStateFile := config.PrivValidator.StateFile()
-=======
-func loadPrivValidator(cfg *config.Config) *privval.FilePV {
-	privValidatorKeyFile := cfg.PrivValidator.KeyFile()
-	ensureDir(filepath.Dir(privValidatorKeyFile), 0700)
 	privValidatorStateFile := cfg.PrivValidator.StateFile()
->>>>>>> 02c7dca9
 	privValidator, err := privval.LoadOrGenFilePV(privValidatorKeyFile, privValidatorStateFile)
 	if err != nil {
 		t.Fatalf("error generating validator file: %s", err)
@@ -556,29 +489,18 @@
 	return privValidator
 }
 
-<<<<<<< HEAD
-func makeState(config *cfg.Config, nValidators int) (*State, []*validatorStub) {
+func makeState(ctx context.Context, cfg *config.Config, logger log.Logger, nValidators int) (*State, []*validatorStub, error) {
 	// Get State
-	state, privVals := makeGenesisState(config, genesisStateArgs{
+	state, privVals := makeGenesisState(cfg, genesisStateArgs{
 		Validators: nValidators,
 	})
-=======
-func randState(
-	ctx context.Context,
-	cfg *config.Config,
-	logger log.Logger,
-	nValidators int,
-) (*State, []*validatorStub, error) {
-	// Get State
-	state, privVals := randGenesisState(cfg, nValidators, false, 10)
->>>>>>> 02c7dca9
-
-	vss := make([]*validatorStub, nValidators)
 
 	cs, err := newState(ctx, logger, state, privVals[0], kvstore.NewApplication())
 	if err != nil {
 		return nil, nil, err
 	}
+
+	vss := make([]*validatorStub, nValidators)
 
 	for i := 0; i < nValidators; i++ {
 		vss[i] = newValidatorStub(privVals[i], int32(i))
@@ -836,12 +758,8 @@
 	return log.TestingLogger().With("module", "consensus")
 }
 
-<<<<<<< HEAD
 func makeConsensusState(
-=======
-func randConsensusState(
-	ctx context.Context,
->>>>>>> 02c7dca9
+	ctx context.Context,
 	t *testing.T,
 	cfg *config.Config,
 	nValidators int,
@@ -852,12 +770,8 @@
 ) ([]*State, cleanupFunc) {
 	t.Helper()
 
-<<<<<<< HEAD
 	valSet, privVals := factory.ValidatorSet(nValidators, 30)
-	genDoc := factory.GenesisDoc(config, time.Now(), valSet.Validators, nil)
-=======
-	genDoc, privVals := factory.RandGenesisDoc(cfg, nValidators, false, 30)
->>>>>>> 02c7dca9
+	genDoc := factory.GenesisDoc(cfg, time.Now(), valSet.Validators, nil)
 	css := make([]*State, nValidators)
 	logger := consensusLogger()
 
@@ -906,28 +820,19 @@
 
 // nPeers = nValidators + nNotValidator
 func randConsensusNetWithPeers(
-<<<<<<< HEAD
+	ctx context.Context,
 	t *testing.T,
-	config *cfg.Config,
-=======
-	ctx context.Context,
 	cfg *config.Config,
->>>>>>> 02c7dca9
 	nValidators,
 	nPeers int,
 	testName string,
 	tickerFunc func() TimeoutTicker,
 	appFunc func(string) abci.Application,
-<<<<<<< HEAD
-) ([]*State, *types.GenesisDoc, *cfg.Config, cleanupFunc) {
+) ([]*State, *types.GenesisDoc, *config.Config, cleanupFunc) {
+	t.Helper()
 	valSet, privVals := factory.ValidatorSet(nValidators, testMinPower)
-	genDoc := factory.GenesisDoc(config, time.Now(), valSet.Validators, nil)
-=======
-) ([]*State, *types.GenesisDoc, *config.Config, cleanupFunc) {
-	genDoc, privVals := factory.RandGenesisDoc(cfg, nValidators, false, testMinPower)
->>>>>>> 02c7dca9
+	genDoc := factory.GenesisDoc(cfg, time.Now(), valSet.Validators, nil)
 	css := make([]*State, nPeers)
-	t.Helper()
 	logger := consensusLogger()
 
 	var peer0Config *config.Config
@@ -936,7 +841,7 @@
 		state, _ := sm.MakeGenesisState(genDoc)
 		thisConfig, err := ResetConfig(fmt.Sprintf("%s_%d", testName, i))
 		if err != nil {
-			panic(err)
+			t.Fatalf("error reseting config %s", err)
 		}
 
 		configRootDirs = append(configRootDirs, thisConfig.RootDir)
@@ -982,7 +887,6 @@
 	}
 }
 
-<<<<<<< HEAD
 type genesisStateArgs struct {
 	Validators int
 	Power      int64
@@ -990,7 +894,7 @@
 	Time       time.Time
 }
 
-func makeGenesisState(config *cfg.Config, args genesisStateArgs) (sm.State, []types.PrivValidator) {
+func makeGenesisState(cfg *config.Config, args genesisStateArgs) (sm.State, []types.PrivValidator) {
 	if args.Power == 0 {
 		args.Power = 1
 	}
@@ -1004,16 +908,7 @@
 	if args.Time.IsZero() {
 		args.Time = time.Now()
 	}
-	genDoc := factory.GenesisDoc(config, args.Time, valSet.Validators, args.Params)
-=======
-func randGenesisState(
-	cfg *config.Config,
-	numValidators int,
-	randPower bool,
-	minPower int64) (sm.State, []types.PrivValidator) {
-
-	genDoc, privValidators := factory.RandGenesisDoc(cfg, numValidators, randPower, minPower)
->>>>>>> 02c7dca9
+	genDoc := factory.GenesisDoc(cfg, args.Time, valSet.Validators, args.Params)
 	s0, _ := sm.MakeGenesisState(genDoc)
 	return s0, privValidators
 }
